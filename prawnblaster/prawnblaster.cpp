/*
#######################################################################
#                                                                     #
# prawnblaster.c                                                      #
#                                                                     #
# Copyright 2021, Philip Starkey                                      #
#                                                                     #
# Serial communication code based on the PineBlaster                  #
#   https://github.com/labscript-suite/pineblaster                    #
#   Copyright 2013, Christopher Billington                            #
#                                                                     #
# This file is used to flash a Raspberry Pi Pico microcontroller      #
# prototyping board to create a PrawnBlaster (see readme.txt and      #
# http://hardware.labscriptsuite.org).                                #
# This file is licensed under the 3-clause BSD License.               #
# See the license.txt file for the full license.                      #
#                                                                     #
#######################################################################
*/

#include <string.h>

#include "pico/stdlib.h"
#include "pico/multicore.h"
#include "pico/bootrom.h"
#include "hardware/dma.h"
#include "hardware/pio.h"
#include "hardware/pll.h"
#include "hardware/clocks.h"
#include "hardware/structs/pll.h"
#include "hardware/structs/clocks.h"

#include "pseudoclock.pio.h"

extern "C"{
#include "fast_serial.h"
}

#ifndef PRAWNBLASTER_OVERCLOCK
const char VERSION[16] = "1.1.0";
#else
const char VERSION[16] = "1.1.0-overclock";
#endif //PRAWNBLASTER_OVERCLOCK

int DEBUG;

// Can't seem to have this be used to define array size even though it's a constant
const unsigned int max_instructions = 30000;
const unsigned int max_waits = 400;
// max_instructions*2 + 8
unsigned int instructions[60008];
// max_waits + 4
unsigned int waits[404];

#define SERIAL_BUFFER_SIZE 256
char readstring[SERIAL_BUFFER_SIZE] = "";
// This contains the number of clock cycles for a half period, which is currently 5 (there are 5 ASM instructions)
const unsigned int non_loop_path_length = 5;

uint OUT_PINS[4];
uint IN_PINS[4];
const uint INVALID_PIN_NUMBER = 100;

int num_pseudoclocks_in_use;
PIO pio_to_use;

// Mutex for status
static mutex_t status_mutex;
static mutex_t wait_mutex;

// SIO GPIO init status
int gpio_inited = 0;

// STATUS flag
int status;
#define STOPPED 0
#define TRANSITION_TO_RUNNING 1
#define RUNNING 2
#define ABORT_REQUESTED 3
#define ABORTING 4
#define ABORTED 5
#define TRANSITION_TO_STOP 6

// Clock status flag
int clock_status;
#define INTERNAL 0
#define EXTERNAL 1

// number of waits storage
int num_waits_processed[4];

struct pseudoclock_config
{
    PIO pio;
    uint sm;
    uint OUT_PIN;
    uint IN_PIN;
    int instructions_dma_channel;
    int waits_dma_channel;
    int words_to_send;
    int waits_to_send;
    bool configured;
};

// Thread safe functions for getting/setting status
int get_status()
{
    mutex_enter_blocking(&status_mutex);
    int status_copy = status;
    mutex_exit(&status_mutex);
    return status_copy;
}

void set_status(int new_status)
{
    mutex_enter_blocking(&status_mutex);
    status = new_status;
    mutex_exit(&status_mutex);
}

bool configure_pseudoclock_pio_sm(pseudoclock_config *config, uint prog_offset, uint32_t hwstart, int max_instructions_per_pseudoclock, int max_waits_per_pseudoclock)
{
    // Zero out waits array
    int max_waits = (max_waits_per_pseudoclock + 1);
    for (int i = config->sm * max_waits; i < (config->sm + 1) * max_waits; i++)
    {
        waits[i] = 0;
    }

    // Find the number of 32 bit words to send
    int words_to_send = 0;
    int wait_count = 1; // We always send a stop message
    bool previous_instruction_was_wait = false;
    int max_words = (max_instructions_per_pseudoclock * 2 + 2);
    for (int i = config->sm * max_words; i < ((config->sm + 1) * max_words); i += 2)
    {
        if (instructions[i] == 0 && instructions[i + 1] == 0)
        {
            words_to_send = i + 2 - config->sm * max_words;
            break;
        }
        else if (instructions[i] == 0)
        {
            // Only count the first wait in a set of sequential waits
            if (!previous_instruction_was_wait)
            {
                wait_count += 1;
            }
            previous_instruction_was_wait = true;
        }
        else
        {
            previous_instruction_was_wait = false;
        }
    }

    // Check we don't have too many instructions to send
    if (words_to_send > max_words)
    {
        if (DEBUG)
        {
            // Divide by 2 to put it back in terms of "half_period reps" instructions
            // Subtract off two to remove the stop instruction from the count
            fast_serial_printf("Too many instructions to send to pseudoclock %d (%d > %d)\r\n", config->sm, (words_to_send - 2) / 2, max_words / 2);
        }
        return false;
    }

    // Check we don't have too many waits to send
    if (wait_count > max_waits)
    {
        if (DEBUG)
        {
            // subtract off one to remove the stop instruction from the wait count
            fast_serial_printf("Too many waits to send to pseudoclock %d (%d > %d)\r\n", config->sm, wait_count - 1, max_waits_per_pseudoclock);
        }
        return false;
    }

    if (words_to_send == 2)
    {
        // Just a stop instruction (aka empty set of instructions)
        // so don't run this pseudoclock
        config->configured = false;

        if (DEBUG)
        {
            fast_serial_printf("Pseudoclock %d has no instructions. It will not run this time.\r\n", config->sm);
        }

        return true;
    }

    if (DEBUG)
    {
        // word count:
        //      Divide by 2 to put it back in terms of "half_period reps" instructions
        //      Subtract off two to remove the stop instruction from the count
        // wait count:
        //      subtract off one to remove the stop instruction from the wait count
        fast_serial_printf("Will send %d instructions containing %d waits to pseudoclock %d\r\n", (words_to_send - 2) / 2, wait_count - 1, config->sm);
    }

    // Claim the POI
    pio_claim_sm_mask(config->pio, 1u << config->sm);

    // Configure PIO Statemachine
    pio_pseudoclock_init(config->pio, config->sm, prog_offset, config->OUT_PIN, config->IN_PIN);

    // Update configuration with words/waits to send
    config->words_to_send = words_to_send;
    config->waits_to_send = wait_count;

    if (hwstart)
    {
        // send initial wait command (this precedes the DMA transfer)
        pio_sm_put_blocking(config->pio, config->sm, 0);
        pio_sm_put_blocking(config->pio, config->sm, 1); // This is ignored by the PIO code
    }

    // Configure automatic DMA transfer of instructions
    config->instructions_dma_channel = dma_claim_unused_channel(true);
    dma_channel_config instruction_c = dma_channel_get_default_config(config->instructions_dma_channel);

    // Set transfer request signal. Technically after this, dreq==sm will be true (for PIO0)
    // but we'll do this just incase the constants change. This sets the signal to be when
    // there is space in the PIO FIFO
    int instruction_dreq = 0;
    if (pio_to_use == pio0)
    {
        switch (config->sm)
        {
        case 0:
            instruction_dreq = DREQ_PIO0_TX0;
            break;
        case 1:
            instruction_dreq = DREQ_PIO0_TX1;
            break;
        case 2:
            instruction_dreq = DREQ_PIO0_TX2;
            break;
        case 3:
            instruction_dreq = DREQ_PIO0_TX3;
            break;
        default:
            break;
        }
    }
    else
    {
        switch (config->sm)
        {
        case 0:
            instruction_dreq = DREQ_PIO1_TX0;
            break;
        case 1:
            instruction_dreq = DREQ_PIO1_TX1;
            break;
        case 2:
            instruction_dreq = DREQ_PIO1_TX2;
            break;
        case 3:
            instruction_dreq = DREQ_PIO1_TX3;
            break;
        default:
            break;
        }
    }
    channel_config_set_dreq(&instruction_c, instruction_dreq);

    dma_channel_configure(
        config->instructions_dma_channel,      // The DMA channel
        &instruction_c,                        // DMA channel config
        &config->pio->txf[config->sm],         // Write address to the PIO TX FIFO
        &instructions[config->sm * max_words], // Read address to the instruction array
        words_to_send,                         // How many values to transfer
        true                                   // Start immediately
    );

    // Configure automatic transfer of wait lengths
    config->waits_dma_channel = dma_claim_unused_channel(true);
    dma_channel_config waits_c = dma_channel_get_default_config(config->waits_dma_channel);

    // Set transfer request signal. Technically after this, dreq==sm will be true (for PIO0)
    // but we'll do this just incase the constants change. This sets the signal to be when
    // there is space in the PIO FIFO
    int waits_dreq = 0;
    if (pio_to_use == pio0)
    {
        switch (config->sm)
        {
        case 0:
            waits_dreq = DREQ_PIO0_RX0;
            break;
        case 1:
            waits_dreq = DREQ_PIO0_RX1;
            break;
        case 2:
            waits_dreq = DREQ_PIO0_RX2;
            break;
        case 3:
            waits_dreq = DREQ_PIO0_RX3;
            break;
        default:
            break;
        }
    }
    else
    {
        switch (config->sm)
        {
        case 0:
            waits_dreq = DREQ_PIO1_RX0;
            break;
        case 1:
            waits_dreq = DREQ_PIO1_RX1;
            break;
        case 2:
            waits_dreq = DREQ_PIO1_RX2;
            break;
        case 3:
            waits_dreq = DREQ_PIO1_RX3;
            break;
        default:
            break;
        }
    }
    channel_config_set_dreq(&waits_c, waits_dreq);

    // change the default to increment write address and leave read constant
    channel_config_set_read_increment(&waits_c, false);
    channel_config_set_write_increment(&waits_c, true);

    dma_channel_configure(
        config->waits_dma_channel,      // The DMA channel
        &waits_c,                       // DMA channel config
        &waits[config->sm * max_waits], // write address to the waits array
        &config->pio->rxf[config->sm],  // Read address from the PIO RX FIFO
        wait_count,                     // How many values to transfer
        true                            // Start immediately
    );

    config->configured = true;

    return true;
}

void free_pseudoclock_pio_sm(pseudoclock_config *config)
{

    if (get_status() == ABORTING)
    {
        // Abort DMA transfer if we're aborting the shot
        dma_channel_abort(config->instructions_dma_channel);
        dma_channel_abort(config->waits_dma_channel);

        // Drain the FIFOs
        if (DEBUG)
        {
            fast_serial_printf("Draining instruction FIFO\r\n");
        }
        pio_sm_drain_tx_fifo(config->pio, config->sm);
        if (DEBUG)
        {
            fast_serial_printf("Draining wait FIFO\r\n");
        }
        // drain rx fifo
        while (pio_sm_get_rx_fifo_level(config->pio, config->sm) > 0)
        {
            pio_sm_get(config->pio, config->sm);
        }
        if (DEBUG)
        {
            fast_serial_printf("Pseudoclock program aborted\r\n");
        }
    }

    // Free the DMA channels
    dma_channel_unclaim(config->instructions_dma_channel);
    dma_channel_unclaim(config->waits_dma_channel);

    if (DEBUG)
    {
        fast_serial_printf("Draining TX FIFO\r\n");
    }
    // drain the tx FIFO to be safe
    pio_sm_drain_tx_fifo(config->pio, config->sm);

    // release the state machine
    pio_sm_unclaim(config->pio, config->sm);
}

// void rearrange_instructions(int old_num, int new_num)
// {
//     // reset all waits
//     for (int i = 0; i < max_waits + 4; i++)
//     {
//         waits[i] = 0;
//     }

//     int old_max_words = max_instructions*2/old_num+2;
//     int new_max_words = max_instructions*2/new_num+2;
//     // move instructions
//     if (old_num < new_num)
//     {
//         // Move instructions
//         for (int i = 0; i < new_num; i++)
//         {
//             for (int j = i * new_max_words; j < ((i + 1) * new_max_words); j += 1)
//             {
//                 instructions[j] = instructions[old_max_words*i+j];
//             }

//             // Ensure last instructions in first pseudoclock are 0
//             instructions[(i+1)*new_max_words-2] = 0;
//             instructions[(i+1)*new_max_words-1] = 0;

//             // Null out old instruction set
//             for (int j = i* old_max_words; j < ((i + 1) * old_max_words); j += 1)
//             {
//                 instructions[j] = 0;
//             }
//         }
//     }
//     else
//     {

//     }
// }

bool pin_in_use(int pin)
{
    // Check in pin is in use
    for (int i = 0; i < 4; i++)
    {
        if (OUT_PINS[i] == pin || IN_PINS[i] == pin)
        {
            return true;
        }
    }
    return false;
}

int find_free_pin()
{
    // Find a pin number that is not in use
    for (int i = 0; i < 20; i++)
    {
        if (!pin_in_use(i))
        {
            return i;
        }
    }
    return INVALID_PIN_NUMBER;
}

void configure_missing_pins()
{
    // Set default pin numbers if we are trying to use the PrawnBlaster and have
    // not explicitly set them with a call to setinpin/setoutpin
    for (int i = 0; i < num_pseudoclocks_in_use; i++)
    {
        if (IN_PINS[i] == INVALID_PIN_NUMBER)
        {
            if (!pin_in_use(2 * i))
            {
                IN_PINS[i] = 2 * i;
            }
            else
            {
                IN_PINS[i] = find_free_pin();
            }
        }
    }
    for (int i = 0; i < num_pseudoclocks_in_use; i++)
    {
        if (OUT_PINS[i] == INVALID_PIN_NUMBER)
        {
            if (!pin_in_use(9 + 2 * i))
            {
                OUT_PINS[i] = 9 + 2 * i;
            }
            else
            {
                OUT_PINS[i] = find_free_pin();
            }
        }
    }
}

void calculate_processed_waits(pseudoclock_config *configs)
{
    // For every active pseudoclock, check how many waits we expected to see and
    // subtract off the remaining number of DMA transfers to do. This gives us a
    // measure of which waits are ready to be accessed
    for (int i = 0; i < num_pseudoclocks_in_use; i++)
    {
        if (configs[i].configured)
        {
            mutex_enter_blocking(&wait_mutex);
            num_waits_processed[i] = configs[i].waits_to_send - dma_channel_hw_addr(configs[i].waits_dma_channel)->transfer_count;
            mutex_exit(&wait_mutex);
        }
    }
}

int get_num_processed_waits(int pseudoclock)
{
    mutex_enter_blocking(&wait_mutex);
    int num = num_waits_processed[pseudoclock];
    mutex_exit(&wait_mutex);
    return num;
}

void core1_entry()
{
    // PIO initialisation
    uint offset = pio_add_program(pio_to_use, &pseudoclock_program);

    // announce we are ready
    multicore_fifo_push_blocking(0);

    while (true)
    {
        // wait for message from main core
        uint32_t hwstart = multicore_fifo_pop_blocking();

        // clear out number of processed waits per pseudoclock
        mutex_enter_blocking(&wait_mutex);
        num_waits_processed[0] = 0;
        num_waits_processed[1] = 0;
        num_waits_processed[2] = 0;
        num_waits_processed[3] = 0;
        mutex_exit(&wait_mutex);

        // Initialise configs
        pseudoclock_config pseudoclock_configs[4];
        bool success = true;
        for (int i = 0; i < num_pseudoclocks_in_use; i++)
        {
            pseudoclock_configs[i].pio = pio_to_use;
            pseudoclock_configs[i].sm = i;
            pseudoclock_configs[i].OUT_PIN = OUT_PINS[i];
            pseudoclock_configs[i].IN_PIN = IN_PINS[i];
            success = configure_pseudoclock_pio_sm(&pseudoclock_configs[i], offset, hwstart, max_instructions / num_pseudoclocks_in_use, max_waits / num_pseudoclocks_in_use);
            if (!success)
            {
                if (DEBUG)
                {
                    fast_serial_printf("Failed to configure pseudoclock %d\r\n. Aborting.", i);
                }
                break;
            }
        }

        if (!success)
        {
            set_status(ABORTING);
            for (int i = 0; i < num_pseudoclocks_in_use; i++)
            {
                if (pseudoclock_configs[i].configured)
                {
                    free_pseudoclock_pio_sm(&pseudoclock_configs[i]);
                }
            }
            set_status(ABORTED);
            if (DEBUG)
            {
                fast_serial_printf("Core1 loop ended\r\n");
            }
            continue;
        }

        // Check that this shot has not been aborted already
        if (get_status() == TRANSITION_TO_RUNNING)
        {
            // update the status
            set_status(RUNNING);

            // Start the PIO SMs together as well as synchronising the clocks
            uint enable_mask = 0;
            for (int i = 0; i < num_pseudoclocks_in_use; i++)
            {
                if (pseudoclock_configs[i].configured)
                {
                    enable_mask |= 1u << i;
                }
            }
            pio_enable_sm_mask_in_sync(pio_to_use, enable_mask);

            // Wait for DMA transfers to finish
            for (int i = 0; i < num_pseudoclocks_in_use; i++)
            {
                if (pseudoclock_configs[i].configured)
                {
                    if (DEBUG)
                    {
                        fast_serial_printf("Tight loop for pseudoclock %d beginning\r\n", i);
                    }
                    while (dma_channel_is_busy(pseudoclock_configs[i].instructions_dma_channel) && get_status() != ABORT_REQUESTED)
                    {
                        calculate_processed_waits(pseudoclock_configs);
                    }
                    if (DEBUG)
                    {
                        fast_serial_printf("Tight loop for pseudoclock waits %d beginning\r\n", i);
                    }
                    while (dma_channel_is_busy(pseudoclock_configs[i].waits_dma_channel) && get_status() != ABORT_REQUESTED)
                    {
                        calculate_processed_waits(pseudoclock_configs);
                    }
                    if (DEBUG)
                    {
                        fast_serial_printf("Tight loops done for pseudoclock %d\r\n", i);
                    }
                }
            }
        }

        // One final calculation of processed waits in case we missed it in the
        // last loop iteration
        calculate_processed_waits(pseudoclock_configs);

        // If we aborted, update the status to acknowledge the abort
        if (get_status() == ABORT_REQUESTED)
        {
            if (DEBUG)
            {
                fast_serial_printf("Aborting pseudoclock program\r\n");
            }

            set_status(ABORTING);
        }
        // otherwise put in the transition to stop state
        else
        {
            if (DEBUG)
            {
                fast_serial_printf("Pseudoclock program complete\r\n");
            }

            set_status(TRANSITION_TO_STOP);
        }

        // cleanup
        for (int i = 0; i < num_pseudoclocks_in_use; i++)
        {
            if (pseudoclock_configs[i].configured)
            {
                free_pseudoclock_pio_sm(&pseudoclock_configs[i]);
            }
        }

        // Update the status
        if (get_status() == ABORTING)
        {
            set_status(ABORTED);
        }
        else
        {
            set_status(STOPPED);
        }

        if (DEBUG)
        {
            fast_serial_printf("Core1 loop ended\r\n");
        }
    }
}

void configure_gpio()
{
    if (!gpio_inited)
    {
        configure_missing_pins();
        // initialise output pin. Needs to be done after state machine has run
        for (int i = 0; i < num_pseudoclocks_in_use; i++)
        {
            gpio_init(OUT_PINS[i]);
            gpio_set_dir(OUT_PINS[i], GPIO_OUT);
        }
        // update inited state
        gpio_inited = 1;
    }
}

void measure_freqs(void)
{
    // From https://github.com/raspberrypi/pico-examples under BSD-3-Clause License
    uint f_pll_sys = frequency_count_khz(CLOCKS_FC0_SRC_VALUE_PLL_SYS_CLKSRC_PRIMARY);
    uint f_pll_usb = frequency_count_khz(CLOCKS_FC0_SRC_VALUE_PLL_USB_CLKSRC_PRIMARY);
    uint f_rosc = frequency_count_khz(CLOCKS_FC0_SRC_VALUE_ROSC_CLKSRC);
    uint f_clk_sys = frequency_count_khz(CLOCKS_FC0_SRC_VALUE_CLK_SYS);
    uint f_clk_peri = frequency_count_khz(CLOCKS_FC0_SRC_VALUE_CLK_PERI);
    uint f_clk_usb = frequency_count_khz(CLOCKS_FC0_SRC_VALUE_CLK_USB);
    uint f_clk_adc = frequency_count_khz(CLOCKS_FC0_SRC_VALUE_CLK_ADC);
    uint f_clk_rtc = frequency_count_khz(CLOCKS_FC0_SRC_VALUE_CLK_RTC);

    fast_serial_printf("pll_sys = %dkHz\r\n", f_pll_sys);
    fast_serial_printf("pll_usb = %dkHz\r\n", f_pll_usb);
    fast_serial_printf("rosc = %dkHz\r\n", f_rosc);
    fast_serial_printf("clk_sys = %dkHz\r\n", f_clk_sys);
    fast_serial_printf("clk_peri = %dkHz\r\n", f_clk_peri);
    fast_serial_printf("clk_usb = %dkHz\r\n", f_clk_usb);
    fast_serial_printf("clk_adc = %dkHz\r\n", f_clk_adc);
    fast_serial_printf("clk_rtc = %dkHz\r\n", f_clk_rtc);
}

void resus_callback(void)
{
    // Switch back to internal clock with the dfeault frequency
    set_sys_clock_khz(100 * MHZ / 1000, false);

    // kill external clock pins
    gpio_set_function(20, GPIO_FUNC_NULL);
    gpio_set_function(22, GPIO_FUNC_NULL);

    // update clock status
    clock_status = INTERNAL;
}

void loop()
{
    fast_serial_read_until(readstring, 256, '\n');
    int local_status = get_status();
    if (strncmp(readstring, "version", 7) == 0)
    {
        fast_serial_printf("version: %s\r\n", VERSION);
    }
    else if (strncmp(readstring, "status", 6) == 0)
    {
        fast_serial_printf("run-status:%d clock-status:%d\r\n", local_status, clock_status);
    }
    else if (strncmp(readstring, "debug on", 8) == 0)
    {
        DEBUG = 1;
        fast_serial_printf("ok\r\n");
    }
    else if (strncmp(readstring, "debug off", 9) == 0)
    {
        DEBUG = 0;
        fast_serial_printf("ok\r\n");
    }
    else if (strncmp(readstring, "getfreqs", 8) == 0)
    {
        measure_freqs();
        fast_serial_printf("ok\r\n");
    }
    else if (strncmp(readstring, "abort", 5) == 0)
    {
        if (local_status != RUNNING && local_status != TRANSITION_TO_RUNNING)
        {
            fast_serial_printf("Can only abort when status is 1 or 2 (transitioning to running or running)\r\n");
        }
        else
        {
            // force output low first, this should take control from the state machine
            // and prevent it from changing the output pin state erroneously as we drain the fifo
            set_status(ABORT_REQUESTED);
            configure_gpio();
            for (int i = 0; i < num_pseudoclocks_in_use; i++)
            {
                gpio_put(OUT_PINS[i], 0);
            }
            // Should be done!
            fast_serial_printf("ok\r\n");
        }
    }
    else if (strncmp(readstring, "getwait", 7) == 0)
    {
        unsigned int addr;
        unsigned int pseudoclock;
        int parsed = sscanf(readstring, "%*s %u %u", &pseudoclock, &addr);
        int waits_per_pseudoclock = (max_waits / num_pseudoclocks_in_use) + 1;
        if (parsed < 2)
        {
            fast_serial_printf("invalid request\r\n");
        }
        else if (pseudoclock < 0 || pseudoclock > 3)
        {
            fast_serial_printf("The specified pseudoclock must be between 0 and 3 (inclusive)\r\n");
        }
        else if (addr >= waits_per_pseudoclock)
        {
            fast_serial_printf("invalid address\r\n");
        }
        else if (addr >= get_num_processed_waits(pseudoclock))
        {
            fast_serial_printf("wait not yet available\r\n");
        }
        else
        {
            unsigned int wait_remaining = waits[pseudoclock * waits_per_pseudoclock + addr];
            // don't multiply the -1 wraparound of the unsigned int - this means a
            // wait timed out.
            if (wait_remaining != 4294967295)
            {
                // Note that these are not the lengths of the waits, but how many base (system) clock ticks were left
                // before timeout. 0 = timeout. a wait with a timeout of 8, and a value reported here as 2, means the
                // wait was 6 clock ticks long.
                //
                // We multiply by two here to counteract the divide by two when storing (see below)
                wait_remaining *= 2;
            }
            fast_serial_printf("%u\r\n", wait_remaining);
        }
    }
    // Prevent manual mode commands from running during buffered execution
    else if (local_status != ABORTED && local_status != STOPPED)
    {
        fast_serial_printf("Cannot execute command %s during buffered execution. Check status first and wait for it to return 0 or 5 (stopped or aborted).\r\n", readstring);
    }
    // Set number of pseudoclocks
    else if (strncmp(readstring, "setnumpseudoclocks", 17) == 0)
    {
        unsigned int num_pseudoclocks;
        int parsed = sscanf(readstring, "%*s %u %u", &num_pseudoclocks);
        if (parsed < 1)
        {
            fast_serial_printf("invalid request\r\n");
        }
        else if (num_pseudoclocks < 1 || num_pseudoclocks > 4)
        {
            fast_serial_printf("The number of pseudoclocks must be between 1 and 4 (inclusive)\r\n");
        }
        else
        {
            // TODO: be cleverer here and rearrange instructions
            // rearrange_instructions(num_pseudoclocks_in_use, num_pseudoclocks);

            // reset waits
            for (int i = 0; i < max_waits + 4; i++)
            {
                waits[i] = 0;
            }
            // reset instructions
            for (int i = 0; i < max_instructions * 2 + 8; i++)
            {
                instructions[i] = 0;
            }
            num_pseudoclocks_in_use = num_pseudoclocks;
            fast_serial_printf("ok\r\n");
        }
    }
    else if (strncmp(readstring, "setinpin", 8) == 0)
    {
        unsigned int pin_no;
        unsigned int pseudoclock;
        int parsed = sscanf(readstring, "%*s %u %u", &pseudoclock, &pin_no);
        if (parsed < 2)
        {
            fast_serial_printf("invalid request\r\n");
        }
        else if (pseudoclock < 0 || pseudoclock > 3)
        {
            fast_serial_printf("The specified pseudoclock must be between 0 and 3 (inclusive)\r\n");
        }
        else if (pin_no == OUT_PINS[0] || pin_no == OUT_PINS[1] || pin_no == OUT_PINS[2] || pin_no == OUT_PINS[3])
        {
            fast_serial_printf("IN pin cannot be the same as one of the OUT pins\r\n");
        }
        else if (pin_no < 0 || pin_no > 19)
        {
            fast_serial_printf("IN pin must be between 0 and 19 (inclusive)\r\n");
        }
        else if (pin_no == IN_PINS[pseudoclock])
        {
            fast_serial_printf("ok\r\n");
        }
        else
        {
            IN_PINS[pseudoclock] = pin_no;
            fast_serial_printf("ok\r\n");
        }
    }
    else if (strncmp(readstring, "setoutpin", 9) == 0)
    {
        unsigned int pin_no;
        unsigned int pseudoclock;
        int parsed = sscanf(readstring, "%*s %u %u", &pseudoclock, &pin_no);
        if (parsed < 2)
        {
            fast_serial_printf("invalid request\r\n");
        }
        else if (pseudoclock < 0 || pseudoclock > 3)
        {
            fast_serial_printf("The specified pseudoclock must be between 0 and 3 (inclusive)\r\n");
        }
        else if (pin_no == IN_PINS[0] || pin_no == IN_PINS[1] || pin_no == IN_PINS[2] || pin_no == IN_PINS[3])
        {
            fast_serial_printf("OUT pin cannot be the same as one of the IN pins\r\n");
        }
        else if (pin_no != 25 && (pin_no < 0 || pin_no > 19))
        {
            fast_serial_printf("OUT pin must be between 0 and 19 (inclusive) or 25 (LED for debugging)\r\n");
        }
        else if (pin_no == OUT_PINS[pseudoclock])
        {
            fast_serial_printf("ok\r\n");
        }
        else if (pin_no == OUT_PINS[0] || pin_no == OUT_PINS[1] || pin_no == OUT_PINS[2] || pin_no == OUT_PINS[3])
        {
            fast_serial_printf("OUT pin cannot be the same as one of the other OUT pins\r\n");
        }
        else
        {
            OUT_PINS[pseudoclock] = pin_no;
            fast_serial_printf("ok\r\n");
        }
    }
    else if (strncmp(readstring, "getoutpin", 9) == 0)
    {
        unsigned int pseudoclock;
        int parsed = sscanf(readstring, "%*s %u", &pseudoclock);
        if (parsed < 1)
        {
            fast_serial_printf("invalid request\r\n");
        }
        else if (pseudoclock < 0 || pseudoclock > 3)
        {
            fast_serial_printf("The specified pseudoclock must be between 0 and 3 (inclusive)\r\n");
        }
        else
        {
            if (OUT_PINS[pseudoclock] == INVALID_PIN_NUMBER)
            {
                fast_serial_printf("default\r\n");
            }
            else
            {
                fast_serial_printf("%u\r\n", OUT_PINS[pseudoclock]);
            }
        }
    }
    else if (strncmp(readstring, "getinpin", 8) == 0)
    {
        unsigned int pseudoclock;
        int parsed = sscanf(readstring, "%*s %u", &pseudoclock);
        if (parsed < 1)
        {
            fast_serial_printf("invalid request\r\n");
        }
        else if (pseudoclock < 0 || pseudoclock > 3)
        {
            fast_serial_printf("The specified pseudoclock must be between 0 and 3 (inclusive)\r\n");
        }
        else
        {
            if (IN_PINS[pseudoclock] == INVALID_PIN_NUMBER)
            {
                fast_serial_printf("default\r\n");
            }
            else
            {
                fast_serial_printf("%u\r\n", IN_PINS[pseudoclock]);
            }
        }
    }
    else if (strncmp(readstring, "setclock", 8) == 0)
    {
        unsigned int src;  // 0 = internal, 1=GPIO pin 20, 2=GPIO pin 22
        unsigned int freq; // in Hz (up to 133 MHz)
        int parsed = sscanf(readstring, "%*s %u %u", &src, &freq);
        if (parsed < 2)
        {
            fast_serial_printf("invalid request\r\n");
        }
        else
        {
            if (DEBUG)
            {
                fast_serial_printf("Got request mode=%u, freq=%u MHz\r\n", src, freq / MHZ);
            }
            if (src > 2)
            {
                fast_serial_printf("invalid request\r\n");
            }
            else
            {

#ifndef PRAWNBLASTER_OVERCLOCK
                // Do validation checking on values provided
                if (freq > 133 * MHZ)
                {
                    fast_serial_printf("Invalid clock frequency specified\r\n");
                    return;
                }
#endif //PRAWNBLASTER_OVERCLOCK

                // Set new clock frequency
                if (src == 0)
                {
                    if (set_sys_clock_khz(freq / 1000, false))
                    {
                        fast_serial_printf("ok\r\n");
                        clock_status = INTERNAL;
                    }
                    else
                    {
                        fast_serial_printf("Failure. Cannot exactly achieve that clock frequency.\r\n");
                    }
                }
                else
                {
                    clock_configure_gpin(clk_sys, (src == 2 ? 22 : 20), freq, freq);
                    // update clock status
                    clock_status = EXTERNAL;
                    fast_serial_printf("ok\r\n");
                }
            }
        }
    }
    else if (strncmp(readstring, "setpio", 6) == 0)
    {
        unsigned int core;
        int parsed = sscanf(readstring, "%*s %u", &core);
        if (parsed < 1)
        {
            fast_serial_printf("invalid request\r\n");
        }
        else if (core != 0 && core != 1)
        {
            fast_serial_printf("You must specify either 0 for PIO0 or 1 for PIO1\r\n");
        }
        else
        {
            pio_to_use = core == 0 ? pio0 : pio1;
            fast_serial_printf("ok\r\n");
        }
    }
    else if (strncmp(readstring, "hwstart", 7) == 0)
    {
        configure_gpio();
        // Force output low in case it was left high
        for (int i = 0; i < num_pseudoclocks_in_use; i++)
        {
            gpio_put(OUT_PINS[i], 0);
        }
        // Notify state machine to start
        multicore_fifo_push_blocking(1);
        // update status
        set_status(TRANSITION_TO_RUNNING);
<<<<<<< HEAD
        // update gpio inited status
        gpio_inited = 0;
        printf("ok\n");
=======
        fast_serial_printf("ok\r\n");
>>>>>>> 783634d4
    }
    else if ((strncmp(readstring, "start", 5) == 0))
    {
        configure_gpio();
        // Force output low in case it was left high
        for (int i = 0; i < num_pseudoclocks_in_use; i++)
        {
            gpio_put(OUT_PINS[i], 0);
        }
        // Notify state machine to start
        multicore_fifo_push_blocking(0);
        // update status
        set_status(TRANSITION_TO_RUNNING);
<<<<<<< HEAD
        // update gpio inited status
        gpio_inited = 0;
        printf("ok\n");
=======
        fast_serial_printf("ok\r\n");
>>>>>>> 783634d4
    }
    // TODO: update this to support pseudoclock selection
    else if (strncmp(readstring, "set ", 4) == 0)
    {
        unsigned int addr;
        unsigned int half_period;
        unsigned int reps;
        unsigned int pseudoclock;
        int parsed = sscanf(readstring, "%*s %u %u %u %u", &pseudoclock, &addr, &half_period, &reps);
        int address_offset = pseudoclock * (max_instructions * 2 / num_pseudoclocks_in_use + 2);
        if (parsed < 4)
        {
            fast_serial_printf("invalid request\n");
        }
        else if (pseudoclock < 0 || pseudoclock > 3)
        {
            fast_serial_printf("The specified pseudoclock must be between 0 and 3 (inclusive)\r\n");
        }
        else if (addr >= max_instructions)
        {
            fast_serial_printf("invalid address\r\n");
        }
        else if (reps == 0)
        {
            // This indicates either a stop or a wait instruction
            instructions[address_offset + addr * 2] = 0;
            if (half_period == 0)
            {
                // It's a stop instruction
                instructions[address_offset + addr * 2 + 1] = 0;
                fast_serial_printf("ok\r\n");
            }
            else if (half_period >= 6)
            {
                // It's a wait instruction:
                // The half period contains the number of ASM wait loops to wait for before continuing.
                // There are 4 clock cycles of delay between ending the previous instruction and being
                // ready to detect the trigger to end the wait. So we also subtract these off to ensure
                // the timeout is accurate.
                // The wait loop conatins two ASM instructions, so we divide by 2 here.
                instructions[address_offset + addr * 2 + 1] = (half_period - 4) / 2;
                fast_serial_printf("ok\r\n");
            }
            else
            {
                fast_serial_printf("invalid request\r\n");
            }
        }
        else if (half_period < (non_loop_path_length))
        {
            fast_serial_printf("half-period too short\r\n");
        }
        else if (reps < 1)
        {
            fast_serial_printf("reps must be at least one\r\n");
        }
        else
        {
            instructions[address_offset + addr * 2] = reps;
            instructions[address_offset + addr * 2 + 1] = half_period - non_loop_path_length;
            fast_serial_printf("ok\r\n");
        }
    }
    else if (strncmp(readstring, "get ", 4) == 0)
    {
        unsigned int addr;
        unsigned int pseudoclock;
        int parsed = sscanf(readstring, "%*s %u %u", &pseudoclock, &addr);
        int address_offset = pseudoclock * (max_instructions * 2 / num_pseudoclocks_in_use + 2);
        if (parsed < 2)
        {
            fast_serial_printf("invalid request\r\n");
        }
        else if (pseudoclock < 0 || pseudoclock > 3)
        {
            fast_serial_printf("The specified pseudoclock must be between 0 and 3 (inclusive)\r\n");
        }
        else if (addr >= max_instructions)
        {
            fast_serial_printf("invalid address\r\n");
        }
        else
        {
            uint half_period = instructions[address_offset + addr * 2 + 1];
            uint reps = instructions[address_offset + addr * 2];
            if (reps != 0)
            {
                half_period += non_loop_path_length;
            }
            else
            {
                // account for wait loop being 2 ASM instructions long
                half_period = half_period * 2;
                // If not a stop instruction
                if (half_period != 0)
                {
                    // acount for 4 ASM instructions between end of previous pseudoclock instruction and start of wait loop
                    half_period += 4;
                }
            }
            fast_serial_printf("%u %u\r\n", half_period, reps);
        }
    }
    else if (strncmp(readstring, "setb ", 5) == 0)
    {
        // set a large block of instructions encoded in a binary blob of fixed length.
        unsigned int start_addr;
        unsigned int inst_count;
        unsigned int pseudoclock;
        int parsed = sscanf(readstring, "%*s %u %u %u", &pseudoclock, &start_addr, &inst_count);
        int address_offset = pseudoclock * (max_instructions * 2 / num_pseudoclocks_in_use + 2);
        if (parsed < 3)
        {
            fast_serial_printf("invalid request\n");
        }
        else if (pseudoclock < 0 || pseudoclock > 3)
        {
            fast_serial_printf("The specified pseudoclock must be between 0 and 3 (inclusive)\r\n");
        }
        else if (start_addr + inst_count >= max_instructions)
        {
            fast_serial_printf("Invalid address and/or too many instructions (%d + %d).\r\n", start_addr, inst_count);
        }
        else
        {
            fast_serial_printf("ready\r\n");
            // It takes 8 bytes to describe an instruction: 4 bytes for reps, 4 bytes for half period
            uint32_t inst_per_buffer = SERIAL_BUFFER_SIZE / 8;
            unsigned int addr = start_addr;

            // Variables to track errors
            uint32_t reps_error_count = 0;
            uint32_t last_reps_error_idx = 0;
            uint32_t half_period_error_count = 0;
            uint32_t last_half_period_error_idx = 0;

            while(inst_count > inst_per_buffer){
                fast_serial_read(readstring, 8*inst_per_buffer);
                for (int i = 0; i < inst_per_buffer; i++)
                {
                    uint32_t reps = ((readstring[8*i + 7] << 24)
                                     | (readstring[8*i + 6] << 16)
                                     | (readstring[8*i + 5] << 8)
                                     | (readstring[8*i + 4]));
                    uint32_t half_period = ((readstring[8*i + 3] << 24)
                                            | (readstring[8*i + 2] << 16)
                                            | (readstring[8*i + 1] << 8)
                                            | (readstring[8*i + 0]));

                    if (reps == 0)
                    {
                        // This indicates either a stop or a wait instruction
                        instructions[address_offset + addr * 2] = 0;
                        if (half_period == 0)
                        {
                            // It's a stop instruction
                            instructions[address_offset + addr * 2 + 1] = 0;
                            addr++;
                        }
                        else if (half_period >= 6)
                        {
                            // It's a wait instruction. See "set" command for why we do this.
                            instructions[address_offset + addr * 2 + 1] = (half_period - 4) / 2;
                            addr++;
                        }
                    else
                        {
                            reps_error_count++;
                            last_reps_error_idx = (address_offset + addr * 2 + 1) / 2;
                        }
                    }
                    else if (half_period < (non_loop_path_length))
                    {
                        fast_serial_printf("half-period too short\r\n");
                        half_period_error_count++;
                        last_half_period_error_idx = (address_offset + addr * 2 + 1) / 2;
                    }
                    else
                    {
                        instructions[address_offset + addr * 2] = reps;
                        instructions[address_offset + addr * 2 + 1] = half_period - non_loop_path_length;
                        addr++;
                    }
                }
                inst_count -= inst_per_buffer;
            }
            // In this if statement, we read a final serial buffer and load it into instructions.
            if(inst_count > 0)
            {
                fast_serial_read(readstring, 8*inst_count);
                for(int i = 0; i < inst_count; i++)
                {
                    uint32_t reps = ((readstring[8*i + 7] << 24)
                                     | (readstring[8*i + 6] << 16)
                                     | (readstring[8*i + 5] << 8)
                                     | (readstring[8*i + 4]));
                    uint32_t half_period = ((readstring[8*i + 3] << 24)
                                            | (readstring[8*i + 2] << 16)
                                            | (readstring[8*i + 1] << 8)
                                            | (readstring[8*i + 0]));

                    if (reps == 0)
                    {
                        // This indicates either a stop or a wait instruction
                        instructions[address_offset + addr * 2] = 0;
                        if (half_period == 0)
                        {
                            // It's a stop instruction
                            instructions[address_offset + addr * 2 + 1] = 0;
                            addr++;
                        }
                        else if (half_period >= 6)
                        {
                            // It's a wait instruction. See "set" command for why we do this.
                            instructions[address_offset + addr * 2 + 1] = (half_period - 4) / 2;
                            addr++;
                        }
                        else
                        {
                            reps_error_count++;
                            last_reps_error_idx = (address_offset + addr * 2 + 1) / 2;
                        }
                    }
                    else if (half_period < (non_loop_path_length))
                    {
                        half_period_error_count++;
                        last_half_period_error_idx = (address_offset + addr * 2 + 1) / 2;
                        fast_serial_printf("half-period too short\r\n");
                    }
                    else
                    {
                        instructions[address_offset + addr * 2] = reps;
                        instructions[address_offset + addr * 2 + 1] = half_period - non_loop_path_length;
                        addr++;
                    }
                }
            }
            if (reps_error_count == 0 && half_period_error_count == 0)
            {
                fast_serial_printf("ok\r\n");
            }
            else
            {
                if (reps_error_count > 0)
                {
                    fast_serial_printf("Invalid half-period for wait in %d instructions, most recent error at instruction %d. Skipping these instructions.\r\n", reps_error_count, last_reps_error_idx);
                }
                if (reps_error_count > 0)
                {
                    fast_serial_printf("Too short half-period in %d instructions, most recent error at instruction %d. Skipping these instructions.\r\n", half_period_error_count, last_half_period_error_idx);

                }
            }
        }
    }
    else if (strncmp(readstring, "go high", 7) == 0)
    {
        unsigned int pseudoclock;
        int parsed = sscanf(readstring, "%*s %*s %u", &pseudoclock);
        if (parsed < 1)
        {
            fast_serial_printf("invalid request\r\n");
        }
        else if (pseudoclock < 0 || pseudoclock > 3)
        {
            fast_serial_printf("The specified pseudoclock must be between 0 and 3 (inclusive)\r\n");
        }
        else
        {
            configure_gpio();
            gpio_put(OUT_PINS[pseudoclock], 1);
            fast_serial_printf("ok\r\n");
        }
    }
    else if (strncmp(readstring, "go low", 6) == 0)
    {
        unsigned int pseudoclock;
        int parsed = sscanf(readstring, "%*s %*s %u", &pseudoclock);
        if (parsed < 1)
        {
            fast_serial_printf("invalid request\r\n");
        }
        else if (pseudoclock < 0 || pseudoclock > 3)
        {
            fast_serial_printf("The specified pseudoclock must be between 0 and 3 (inclusive)\r\n");
        }
        else
        {
            configure_gpio();
            gpio_put(OUT_PINS[pseudoclock], 0);
            fast_serial_printf("ok\r\n");
        }
    }
    else if (strncmp(readstring, "program", 7) == 0)
    {
        reset_usb_boot(0, 0);
    }
    else
    {
        fast_serial_printf("invalid request: %s\r\n", readstring);
    }
}

int main()
{
    DEBUG = 0;
    // Initial config for output pins and number of processed waits
    for (int i = 0; i < 4; i++)
    {
        OUT_PINS[i] = INVALID_PIN_NUMBER;
        IN_PINS[i] = INVALID_PIN_NUMBER;
        num_waits_processed[i] = 0;
    }
    // start with only one in use
    num_pseudoclocks_in_use = 1;
    pio_to_use = pio0;

    // initialise the status mutex
    mutex_init(&status_mutex);
    mutex_init(&wait_mutex);

    // configure resus callback that will reconfigure the clock for us
    // either when we change clock settings or when the clock fails (if external)
    clocks_enable_resus(&resus_callback);

    // initial clock configuration
    set_sys_clock_khz(100 * MHZ / 1000, true);

    // Temp output 48MHZ clock for debug
    clock_gpio_init(21, CLOCKS_CLK_GPOUT0_CTRL_AUXSRC_VALUE_CLK_USB, 1);

    fast_serial_init();

    multicore_launch_core1(core1_entry);
    multicore_fifo_pop_blocking();

    while (true)
    {
        loop();
    }
    return 0;
}<|MERGE_RESOLUTION|>--- conflicted
+++ resolved
@@ -1040,13 +1040,9 @@
         multicore_fifo_push_blocking(1);
         // update status
         set_status(TRANSITION_TO_RUNNING);
-<<<<<<< HEAD
         // update gpio inited status
         gpio_inited = 0;
-        printf("ok\n");
-=======
         fast_serial_printf("ok\r\n");
->>>>>>> 783634d4
     }
     else if ((strncmp(readstring, "start", 5) == 0))
     {
@@ -1060,13 +1056,9 @@
         multicore_fifo_push_blocking(0);
         // update status
         set_status(TRANSITION_TO_RUNNING);
-<<<<<<< HEAD
         // update gpio inited status
         gpio_inited = 0;
-        printf("ok\n");
-=======
         fast_serial_printf("ok\r\n");
->>>>>>> 783634d4
     }
     // TODO: update this to support pseudoclock selection
     else if (strncmp(readstring, "set ", 4) == 0)
